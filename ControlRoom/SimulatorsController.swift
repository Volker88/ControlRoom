//
//  SimulatorsController.swift
//  ControlRoom
//
//  Created by Dave DeLong on 2/12/20.
//  Copyright © 2020 Paul Hudson. All rights reserved.
//

import Combine
import Foundation
import SwiftUI

<<<<<<< HEAD
=======
private enum SimCtl {

    private static let runtimePattern = "com\\.apple\\.CoreSimulator\\.SimRuntime\\.([a-zA-Z]+)-([0-9-]+)$"
    static let osVersionRegex = try? NSRegularExpression(pattern: runtimePattern, options: .caseInsensitive)

    /// Handles decoding the device list from simctl
    struct DeviceList: Decodable {
        var devices: [String: [DecodedSimulator]]

        var simulators: [Simulator] {
            devices.flatMap { (key, sims) -> [Simulator] in
                return sims.map { Simulator(decoded: $0, runtimeIdentifier: key) }
            }
        }
    }

    struct DecodedSimulator: Decodable {
        let status: String?
        let isAvailable: Bool
        let name: String
        let udid: String
        let deviceTypeIdentifier: String?
        let dataPath: String?
    }

    struct Simulator {
        let status: String?
        let isAvailable: Bool
        let name: String
        let udid: String
        let runtimeIdentifier: String
        let deviceTypeIdentifier: String?
        let dataPath: String?
        let osVersion: String?

        private static func getOSVersion(from runtime: String) -> String? {
            guard let match = SimCtl.osVersionRegex?.firstMatch(in: runtime, range: NSRange(location: 0, length: runtime.count)) else { return nil }
            var groups = [String]()
            for index in  0 ..< match.numberOfRanges {
                let group = String(runtime[Range(match.range(at: index), in: runtime)!])
                groups.append(group)
            }
            guard groups.count == 3 else { return nil }
            return groups[2].replacingOccurrences(of: "-", with: ".")
        }

        init(decoded: DecodedSimulator, runtimeIdentifier: String) {
            self.status = decoded.status
            self.isAvailable = decoded.isAvailable
            self.name = decoded.name
            self.udid = decoded.udid
            self.runtimeIdentifier = runtimeIdentifier
            self.dataPath = decoded.dataPath
            self.deviceTypeIdentifier = decoded.deviceTypeIdentifier
            self.osVersion = Simulator.getOSVersion(from: runtimeIdentifier)
        }

        func inferModelTypeIdentifier(using deviceTypes: [String: DeviceType]) -> TypeIdentifier {
            if let typeID = deviceTypeIdentifier, let device = deviceTypes[typeID], let model = device.modelTypeIdentifier {
                return model
            }
            // fall back to inferring the model type from the name
            if name.contains("iPad") { return .defaultiPad }
            if name.contains("Watch") { return .defaultWatch }
            if name.contains("TV") { return .defaultTV }
            return .defaultiPhone
        }
    }

    struct DeviceTypeList: Decodable {
        let devicetypes: [DeviceType]
    }

    struct DeviceType: Decodable {
        let bundlePath: String
        let name: String
        let identifier: String

        var modelTypeIdentifier: TypeIdentifier? {
            guard let bundle = Bundle(path: bundlePath) else { return nil }
            guard let plist = bundle.url(forResource: "profile", withExtension: "plist") else { return nil }
            guard let contents = NSDictionary(contentsOf: plist) else { return nil }
            guard let modelIdentifier = contents.object(forKey: "modelIdentifier") as? String else { return nil }

            return TypeIdentifier(modelIdentifier: modelIdentifier)
        }
    }

}

>>>>>>> 76a6043e
/// A centralized class that loads simulator data and handles filtering.
class SimulatorsController: ObservableObject {

    /// Tracks the state of fetching simulator data from simctl.
    enum LoadingStatus {
        /// Loading is in progress
        case loading

        /// Loading succeeded
        case success

        /// Loading failed
        case failed
    }

    /// The current loading state; defaults to .loading
    @Published var loadingStatus: LoadingStatus = .loading

    /// An array of all simulators that match the user's current filter.
    @Published var simulators = [Simulator]()

    /// An array of all simulators that were loaded from simctl.
    private var allSimulators = [Simulator]()

    /// A string that filters the list of available simulators.
    var filterText = "" {
        willSet { objectWillChange.send() }
        didSet { filterSimulators() }
    }

    /// The simulator the user is actively working with.
    var selectedSimulator: Simulator? {
        willSet { objectWillChange.send() }
    }

    private var cancellables = Set<AnyCancellable>()

    init() {
        loadSimulators()
    }

    /// Fetches all simulators from simctl.
    private func loadSimulators() {
        loadingStatus = .loading

        let devices = SimCtl.listDevices()
        let deviceTypes = SimCtl.listDeviceTypes()
        let runtimes = SimCtl.listRuntimes()

        devices.combineLatest(deviceTypes, runtimes)
            .receive(on: DispatchQueue.main)
            .sink(receiveCompletion: self.finishedLoadingSimulators,
                  receiveValue: self.handleLoadedInformation)
            .store(in: &cancellables)
    }

    private func handleLoadedInformation(_ deviceList: SimCtl.DeviceList, _ deviceTypes: SimCtl.DeviceTypeList, _ runtimes: SimCtl.RuntimeList) {
        var final = [Simulator]()

        let lookupDeviceType = Dictionary(grouping: deviceTypes.devicetypes, by: { $0.identifier }).compactMapValues({ $0.first })
        let lookupRuntime = Dictionary(grouping: runtimes.runtimes, by: { $0.identifier }).compactMapValues({ $0.first })
        for (runtimeIdentifier, devices) in deviceList.devices {
            let runtime: SimCtl.Runtime
            if let known = lookupRuntime[runtimeIdentifier] {
                runtime = known
            } else {
                runtime = .unknown
            }

            for device in devices {
                let model: TypeIdentifier
                if let deviceType = lookupDeviceType[device.deviceTypeIdentifier ?? ""], let modelType = deviceType.modelTypeIdentifier {
                    model = modelType
                } else if device.name.contains("iPad") {
                    model = .defaultiPad
                } else if device.name.contains("Watch") {
                    model = .defaultWatch
                } else if device.name.contains("TV") {
                    model = .defaultTV
                } else {
                    model = .defaultiPhone
                }

<<<<<<< HEAD
                let sim = Simulator(name: device.name, udid: device.udid, typeIdentifier: model, runtime: runtime)
                final.append(sim)
            }
=======
        let merged = parsedSimulators?.map { sim -> Simulator in

            let simulatorName: String
            if let osVersion = sim.osVersion {
                simulatorName = "\(sim.name) - (\(osVersion))"
            } else {
                simulatorName = sim.name
            }
            let modelType = sim.inferModelTypeIdentifier(using: typesByIdentifier)
            return Simulator(name: simulatorName, udid: sim.udid, typeIdentifier: modelType)
>>>>>>> 76a6043e
        }

        objectWillChange.send()
        allSimulators = [.default] + final.sorted()
        filterSimulators()
    }

    private func finishedLoadingSimulators(_ completion: Subscribers.Completion<Command.CommandError>) {
        objectWillChange.send()
        switch completion {
        case .finished:
            loadingStatus = .success
        case .failure:
            loadingStatus = .failed
        }
    }

    /// Filters the list of simulators using `filterText`, and assigns the result to `simulators`.
    private func filterSimulators() {
        let trimmed = filterText.trimmingCharacters(in: .whitespacesAndNewlines)

        if trimmed.isEmpty == false {
            simulators = allSimulators.filter { $0.name.localizedCaseInsensitiveContains(trimmed) }
        } else {
            simulators = allSimulators
        }

        if let current = selectedSimulator {
            if simulators.firstIndex(of: current) == nil {
                // the current simulator is not in the list of filtered simulators
                // deselect it
                selectedSimulator = nil
            }
        }

        if selectedSimulator == nil {
            selectedSimulator = simulators.first
        }
    }

}<|MERGE_RESOLUTION|>--- conflicted
+++ resolved
@@ -10,99 +10,22 @@
 import Foundation
 import SwiftUI
 
-<<<<<<< HEAD
-=======
-private enum SimCtl {
-
+extension SimCtl {
     private static let runtimePattern = "com\\.apple\\.CoreSimulator\\.SimRuntime\\.([a-zA-Z]+)-([0-9-]+)$"
     static let osVersionRegex = try? NSRegularExpression(pattern: runtimePattern, options: .caseInsensitive)
 
-    /// Handles decoding the device list from simctl
-    struct DeviceList: Decodable {
-        var devices: [String: [DecodedSimulator]]
-
-        var simulators: [Simulator] {
-            devices.flatMap { (key, sims) -> [Simulator] in
-                return sims.map { Simulator(decoded: $0, runtimeIdentifier: key) }
-            }
+    private static func getOSVersion(from runtime: String) -> String? {
+        guard let match = SimCtl.osVersionRegex?.firstMatch(in: runtime, range: NSRange(location: 0, length: runtime.count)) else { return nil }
+        var groups = [String]()
+        for index in  0 ..< match.numberOfRanges {
+            let group = String(runtime[Range(match.range(at: index), in: runtime)!])
+            groups.append(group)
         }
+        guard groups.count == 3 else { return nil }
+        return groups[2].replacingOccurrences(of: "-", with: ".")
     }
-
-    struct DecodedSimulator: Decodable {
-        let status: String?
-        let isAvailable: Bool
-        let name: String
-        let udid: String
-        let deviceTypeIdentifier: String?
-        let dataPath: String?
-    }
-
-    struct Simulator {
-        let status: String?
-        let isAvailable: Bool
-        let name: String
-        let udid: String
-        let runtimeIdentifier: String
-        let deviceTypeIdentifier: String?
-        let dataPath: String?
-        let osVersion: String?
-
-        private static func getOSVersion(from runtime: String) -> String? {
-            guard let match = SimCtl.osVersionRegex?.firstMatch(in: runtime, range: NSRange(location: 0, length: runtime.count)) else { return nil }
-            var groups = [String]()
-            for index in  0 ..< match.numberOfRanges {
-                let group = String(runtime[Range(match.range(at: index), in: runtime)!])
-                groups.append(group)
-            }
-            guard groups.count == 3 else { return nil }
-            return groups[2].replacingOccurrences(of: "-", with: ".")
-        }
-
-        init(decoded: DecodedSimulator, runtimeIdentifier: String) {
-            self.status = decoded.status
-            self.isAvailable = decoded.isAvailable
-            self.name = decoded.name
-            self.udid = decoded.udid
-            self.runtimeIdentifier = runtimeIdentifier
-            self.dataPath = decoded.dataPath
-            self.deviceTypeIdentifier = decoded.deviceTypeIdentifier
-            self.osVersion = Simulator.getOSVersion(from: runtimeIdentifier)
-        }
-
-        func inferModelTypeIdentifier(using deviceTypes: [String: DeviceType]) -> TypeIdentifier {
-            if let typeID = deviceTypeIdentifier, let device = deviceTypes[typeID], let model = device.modelTypeIdentifier {
-                return model
-            }
-            // fall back to inferring the model type from the name
-            if name.contains("iPad") { return .defaultiPad }
-            if name.contains("Watch") { return .defaultWatch }
-            if name.contains("TV") { return .defaultTV }
-            return .defaultiPhone
-        }
-    }
-
-    struct DeviceTypeList: Decodable {
-        let devicetypes: [DeviceType]
-    }
-
-    struct DeviceType: Decodable {
-        let bundlePath: String
-        let name: String
-        let identifier: String
-
-        var modelTypeIdentifier: TypeIdentifier? {
-            guard let bundle = Bundle(path: bundlePath) else { return nil }
-            guard let plist = bundle.url(forResource: "profile", withExtension: "plist") else { return nil }
-            guard let contents = NSDictionary(contentsOf: plist) else { return nil }
-            guard let modelIdentifier = contents.object(forKey: "modelIdentifier") as? String else { return nil }
-
-            return TypeIdentifier(modelIdentifier: modelIdentifier)
-        }
-    }
-
 }
 
->>>>>>> 76a6043e
 /// A centralized class that loads simulator data and handles filtering.
 class SimulatorsController: ObservableObject {
 
@@ -186,22 +109,9 @@
                     model = .defaultiPhone
                 }
 
-<<<<<<< HEAD
                 let sim = Simulator(name: device.name, udid: device.udid, typeIdentifier: model, runtime: runtime)
                 final.append(sim)
             }
-=======
-        let merged = parsedSimulators?.map { sim -> Simulator in
-
-            let simulatorName: String
-            if let osVersion = sim.osVersion {
-                simulatorName = "\(sim.name) - (\(osVersion))"
-            } else {
-                simulatorName = sim.name
-            }
-            let modelType = sim.inferModelTypeIdentifier(using: typesByIdentifier)
-            return Simulator(name: simulatorName, udid: sim.udid, typeIdentifier: modelType)
->>>>>>> 76a6043e
         }
 
         objectWillChange.send()
