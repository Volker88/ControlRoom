--- conflicted
+++ resolved
@@ -130,39 +130,6 @@
         }
     }
 
-<<<<<<< HEAD
-=======
-    /// Changes the system clock to a new value.
-    func setTime() {
-        SimCtl.overrideStatusBarTime(simulator.udid, time: time)
-    }
-
-    func setAppleTime() {
-        let calendar = Calendar.current
-        var components = calendar.dateComponents([.year, .month, .day], from: Date())
-        components.hour = 9
-        components.minute = 41
-        components.second = 0
-
-        let appleTime = calendar.date(from: components) ?? Date()
-        SimCtl.overrideStatusBarTime(simulator.udid, time: appleTime)
-
-        time = appleTime
-    }
-
-    /// Moves between light and dark mode.
-    func updateAppearance() {
-        SimCtl.setAppearance(simulator.udid, appearance: appearance)
-    }
-
-    func updateLanguage() {
-        let plistPath = simulator.dataPath + "/Library/Preferences/.GlobalPreferences.plist"
-        _ = Process.execute("/usr/bin/xcrun", arguments: ["plutil", "-replace", "AppleLanguages", "-json", "[\"\(language)\" ]", plistPath])
-        _ = Process.execute("/usr/bin/xcrun", arguments: ["plutil", "-replace", "AppleLocale", "-string", locale, plistPath])
-        SimCtl.reboot(simulator)
-    }
-
->>>>>>> 3871abd2
     /// Starts an immediate iCloud sync.
     func triggerSync() {
         SimCtl.triggeriCloudSync(simulator.udid)
