//
//  Snapshot.swift
//  ControlRoom
//
//  Created by Marcel Mendes on 12/12/24.
//  Copyright © 2024 Paul Hudson. All rights reserved.
//
import Foundation

struct Snapshot: Equatable, Hashable, Identifiable {
    let id: String
    let creationDate: Date
    let size: Int

    static func == (lhs: Snapshot, rhs: Snapshot) -> Bool {
        lhs.id == rhs.id
    }
<<<<<<< HEAD
=======

    init(id: String, creationDate: Date, size: Int) {
        self.id = id
        self.creationDate = creationDate
        self.size = size
    }
>>>>>>> 2486a513
}<|MERGE_RESOLUTION|>--- conflicted
+++ resolved
@@ -15,13 +15,4 @@
     static func == (lhs: Snapshot, rhs: Snapshot) -> Bool {
         lhs.id == rhs.id
     }
-<<<<<<< HEAD
-=======
-
-    init(id: String, creationDate: Date, size: Int) {
-        self.id = id
-        self.creationDate = creationDate
-        self.size = size
-    }
->>>>>>> 2486a513
 }