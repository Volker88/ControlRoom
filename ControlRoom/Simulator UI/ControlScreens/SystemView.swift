--- conflicted
+++ resolved
@@ -111,68 +111,62 @@
                         Button("Open URL", action: openURL)
                     }
                 }
-				FormSpacer()
-            }
-
-<<<<<<< HEAD
-            Group {
+				        FormSpacer()
                 Section(header: Text("Add Root Certificate")) {
                     HStack {
                         TextField("Trusted root certificate file location", text: $lastCertificateFilePath)
                         Button("Add Root Certificate", action: addRootCertificate)
                     }
                 }
-            }
-
-            Spacer()
-=======
-			Group {
-				Section(header: Text("Location on Disk")) {
-					HStack {
-						Text("Device ID")
-						Spacer()
-						Text(simulator.udid)
-						Button("Copy", action: copyDeviceID)
-					}
-					HStack(alignment: .top) {
-						Text("Root Path:")
-						Spacer()
-						Text(simulator.urlForFilePath(.root).relativePath)
-					}
-					HStack {
-						Spacer()
-						Button("Copy", action: { copyPath(.root) })
-						Button("Open in Finder", action: { openInFinder(.root) })
-						Button("Open in Terminal", action: { openInTerminal(.root) })
-					}
-					VStack {
-						HStack(alignment: .top) {
-							Text("Files Path:")
-							Spacer()
-							Text(simulator.urlForFilePath(.files).relativePath)
-						}
-						HStack(alignment: .bottom) {
-							Text("drag file(s) here to copy").font(.caption)
-							Spacer()
-							Button("Copy", action: { copyPath(.files) })
-							Button("Open in Finder", action: { openInFinder(.files) })
-							Button("Open in Terminal", action: { openInTerminal(.files) })
-						}
-					}
-					.padding(5)
-					.overlay(
-						RoundedRectangle(cornerRadius: 5)
-							.stroke(dropHovering ? Color.white : Color.gray, lineWidth: 1)
-					)
-					.onDrop(of: [.fileURL], isTargeted: $dropHovering) { providers in
-						return simulator.copyFilesFromProviders(providers, toFilePath: .files)
-					}
-				}
-				FormSpacer()
-			}
-
-			Spacer()
->>>>>>> d565821f
+          }
+
+          Spacer()
+          Group {
+          Section(header: Text("Location on Disk")) {
+            HStack {
+              Text("Device ID")
+              Spacer()
+              Text(simulator.udid)
+              Button("Copy", action: copyDeviceID)
+            }
+            HStack(alignment: .top) {
+              Text("Root Path:")
+              Spacer()
+              Text(simulator.urlForFilePath(.root).relativePath)
+            }
+            HStack {
+              Spacer()
+              Button("Copy", action: { copyPath(.root) })
+              Button("Open in Finder", action: { openInFinder(.root) })
+              Button("Open in Terminal", action: { openInTerminal(.root) })
+            }
+            VStack {
+              HStack(alignment: .top) {
+                Text("Files Path:")
+                Spacer()
+                Text(simulator.urlForFilePath(.files).relativePath)
+              }
+              HStack(alignment: .bottom) {
+                Text("drag file(s) here to copy").font(.caption)
+                Spacer()
+                Button("Copy", action: { copyPath(.files) })
+                Button("Open in Finder", action: { openInFinder(.files) })
+                Button("Open in Terminal", action: { openInTerminal(.files) })
+              }
+            }
+            .padding(5)
+            .overlay(
+              RoundedRectangle(cornerRadius: 5)
+                .stroke(dropHovering ? Color.white : Color.gray, lineWidth: 1)
+            )
+            .onDrop(of: [.fileURL], isTargeted: $dropHovering) { providers in
+              return simulator.copyFilesFromProviders(providers, toFilePath: .files)
+            }
+          }
+          FormSpacer()
+        }
+
+        Spacer()
 
             HStack {
                 Button("Reset Keychain", action: resetKeychain)
