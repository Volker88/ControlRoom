--- conflicted
+++ resolved
@@ -90,14 +90,6 @@
 
         return publisher
     }
-<<<<<<< HEAD
-
-    static func executeSubject(_ command: Command) -> PassthroughSubject<Data, CommandLineError> {
-        execute(command.arguments)
-    }
-
-=======
->>>>>>> 3871abd2
     static func execute(_ command: Command, completion: ((Result<Data, CommandLineError>) -> Void)? = nil) {
         execute(command, completion: completion ?? { _ in })
     }
