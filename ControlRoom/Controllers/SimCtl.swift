//
//  SimCtl.swift
//  ControlRoom
//
//  Created by Dave DeLong on 2/13/20.
//  Copyright © 2020 Paul Hudson. All rights reserved.
//

import Combine
import Foundation

/// A container for all the functionality for talking to simctl.
enum SimCtl {

    /// Errors we might get from running simctl
    enum Error: Swift.Error {
        case missingCommand
        case missingOutput
        case unknown(Swift.Error)
    }

    private static func execute(_ arguments: [String], completion: @escaping (Result<Data, SimCtl.Error>) -> Void) {
        DispatchQueue.global(qos: .userInitiated).async {
            if let data = Process.execute("/usr/bin/xcrun", arguments: ["simctl"] + arguments) {
                completion(.success(data))
            } else {
                completion(.failure(.missingCommand))
            }
        }
    }

    private static func execute(_ arguments: [String]) -> PassthroughSubject<Data, SimCtl.Error> {
        let publisher = PassthroughSubject<Data, SimCtl.Error>()

        execute(arguments) { result in
            switch result {
            case .success(let data):
                publisher.send(data)
                publisher.send(completion: .finished)
            case .failure(let error):
                publisher.send(completion: .failure(error))
            }
        }

        return publisher
    }

<<<<<<< HEAD
    private static func executeJSON<T: Decodable>(_ arguments: [String]) -> AnyPublisher<T, SimCtl.Error> {
        execute(arguments).decode(type: T.self, decoder: JSONDecoder()).mapError({ error -> SimCtl.Error in
            if error is DecodingError {
                return .missingOutput
            } else if let command = error as? SimCtl.Error {
                return command
            } else {
                return .unknown(error)
            }
        }).eraseToAnyPublisher()
=======
    private static func executeJSON<T: Decodable>(_ arguments: [String]) -> AnyPublisher<T, Command.CommandError> {
        executeAndDecode(arguments, decoder: JSONDecoder())
    }

    private static func executePropertyList<T: Decodable>(_ arguments: [String]) -> AnyPublisher<T, Command.CommandError> {
        executeAndDecode(arguments, decoder: PropertyListDecoder())
    }

    private static func executeAndDecode<Item: Decodable, Decoder: TopLevelDecoder>(_ arguments: [String],
                                                                                    decoder: Decoder) -> AnyPublisher<Item, Command.CommandError> where Decoder.Input == Data {
        execute(arguments)
            .decode(type: Item.self, decoder: decoder)
            .mapError({ error -> Command.CommandError in
                if error is DecodingError {
                    return .missingOutput
                } else if let command = error as? Command.CommandError {
                    return command
                } else {
                    return .unknown(error)
                }
            })
            .eraseToAnyPublisher()
>>>>>>> 2f185c0b
    }

    static func watchDeviceList() -> AnyPublisher<DeviceList, SimCtl.Error> {
        if CoreSimulator.canRegisterForSimulatorNotifications {
            return CoreSimulatorPublisher()
                .mapError({ _ in return SimCtl.Error.missingCommand })
                .flatMap({ _ in return SimCtl.listDevices() })
                .prepend(SimCtl.listDevices())
                .removeDuplicates()
                .eraseToAnyPublisher()
        } else {
            return Timer.publish(every: 5, on: .main, in: .common)
                .autoconnect()
                .setFailureType(to: SimCtl.Error.self)
                .flatMap({ _ in return SimCtl.listDevices() })
                .prepend(SimCtl.listDevices())
                .removeDuplicates()
                .eraseToAnyPublisher()
        }
    }

    static func listDeviceTypes() -> AnyPublisher<DeviceTypeList, SimCtl.Error> {
        executeJSON(["list", "devicetypes", "-j"])
    }

    static func listDevices() -> AnyPublisher<DeviceList, SimCtl.Error> {
        executeJSON(["list", "devices", "available", "-j"])
    }

    static func listRuntimes() -> AnyPublisher<RuntimeList, SimCtl.Error> {
        executeJSON(["list", "runtimes", "-j"])
    }

<<<<<<< HEAD
    static func boot(_ simulator: String) {
        execute(["boot", simulator]) { _ in }
    }

    static func shutdown(_ simulator: String) {
        execute(["shutdown", simulator]) { _ in }
    }

    static func erase(_ simulator: String) {
        execute(["erase", simulator]) { _ in }
    }

    static func overrideStatusBarBattery(_ simulator: String, level: Int, state: String) {
        execute(["status_bar", simulator, "override", "--batteryLevel", "\(level)", "--batteryState", state]) { _ in }
    }

    static func overrideStatusBarNetwork(_ simulator: String, network: String, wifiMode: String, wifiBars: Int, cellMode: String, cellBars: Int, carrier: String) {
        execute(["status_bar", simulator, "override",
                 "--dataNetwork", network.lowercased(),
                 "--wifiMode", wifiMode.lowercased(),
                 "--wifiBars", "\(wifiBars)",
                 "--cellularMode", cellMode.lowercased(),
                 "--cellularBars", "\(cellBars)",
                 "--operatorName", carrier
        ]) { _ in }
    }

    static func overrideStatusBarTime(_ simulator: String, time: Date) {
        let timeString = ISO8601DateFormatter().string(from: time)
        execute(["status_bar", simulator, "override", "--time", timeString]) { _ in }
    }

    static func setAppearance(_ simulator: String, appearance: String) {
        execute(["ui", simulator, "appearance", appearance.lowercased()]) { _ in }
    }

    static func triggeriCloudSync(_ simulator: String) {
        execute(["icloud_sync", simulator]) { _ in }
    }

    static func copyPasteboardToMac(_ simulator: String) {
        execute(["pbsync", simulator, "host"]) { _ in }
    }

    static func copyPasteboardToSimulator(_ simulator: String) {
        execute(["pbsync", "host", simulator]) { _ in }
    }

    static func saveScreenshot(_ simulator: String, to file: String) {
        execute(["io", simulator, "screenshot", file]) { _ in }
    }

    static func delete(_ simulators: Set<String>) {
        execute(["delete"] + Array(simulators)) { _ in }
    }

    static func uninstall(_ simulator: String, appID: String) {
        execute(["uninstall", simulator, appID]) { _ in }
    }

    static func sendPushNotification(_ simulator: String, appID: String, jsonPayload: String) {
        let tempDirectory = URL(fileURLWithPath: NSTemporaryDirectory())
        let fileName = "\(UUID().uuidString).json"
        let tempFile = tempDirectory.appendingPathComponent(fileName)
        do {
            try jsonPayload.write(to: tempFile, atomically: true, encoding: .utf8)
            execute(["push", simulator, appID, tempFile.path]) { _ in
                try? FileManager.default.removeItem(at: tempFile)
            }
        } catch {
            print("Cannot write json payload to \(tempFile.path)")
        }
    }

    static func openURL(_ simulator: String, URL: String) {
        execute(["openurl", simulator, URL]) { _ in }
    }

    static func grantPermission(_ simulator: String, appID: String, permission: String) {
        execute(["privacy", simulator, "grant", permission.lowercased(), appID]) { _ in }
    }

    static func revokePermission(_ simulator: String, appID: String, permission: String) {
        execute(["privacy", simulator, "revoke", permission.lowercased(), appID]) { _ in }
    }

    static func resetPermission(_ simulator: String, appID: String, permission: String) {
        execute(["privacy", simulator, "reset", permission.lowercased(), appID]) { _ in }
    }

    static func getAppContainer(_ simulator: String, appID: String, completion: @escaping (URL?) -> Void) {
        execute(["get_app_container", simulator, appID]) { result in
            let url: URL?
            switch result {
            case .success(let data):
                if let path = String(data: data, encoding: .utf8) {
                    let trimmed = path.trimmingCharacters(in: .whitespacesAndNewlines)
                    url = URL(fileURLWithPath: trimmed)
                } else {
                    url = nil
                }
            case .failure:
                url = nil
            }
            DispatchQueue.main.async {
                completion(url)
            }
        }
=======
    static func listApplications(deviceUDID: String) -> AnyPublisher<ApplicationsList, Command.CommandError> {
        executePropertyList(["listapps", deviceUDID, "-j"])
>>>>>>> 2f185c0b
    }
}<|MERGE_RESOLUTION|>--- conflicted
+++ resolved
@@ -45,41 +45,28 @@
         return publisher
     }
 
-<<<<<<< HEAD
     private static func executeJSON<T: Decodable>(_ arguments: [String]) -> AnyPublisher<T, SimCtl.Error> {
-        execute(arguments).decode(type: T.self, decoder: JSONDecoder()).mapError({ error -> SimCtl.Error in
-            if error is DecodingError {
-                return .missingOutput
-            } else if let command = error as? SimCtl.Error {
-                return command
-            } else {
-                return .unknown(error)
-            }
-        }).eraseToAnyPublisher()
-=======
-    private static func executeJSON<T: Decodable>(_ arguments: [String]) -> AnyPublisher<T, Command.CommandError> {
         executeAndDecode(arguments, decoder: JSONDecoder())
     }
 
-    private static func executePropertyList<T: Decodable>(_ arguments: [String]) -> AnyPublisher<T, Command.CommandError> {
+    private static func executePropertyList<T: Decodable>(_ arguments: [String]) -> AnyPublisher<T, SimCtl.Error> {
         executeAndDecode(arguments, decoder: PropertyListDecoder())
     }
 
     private static func executeAndDecode<Item: Decodable, Decoder: TopLevelDecoder>(_ arguments: [String],
-                                                                                    decoder: Decoder) -> AnyPublisher<Item, Command.CommandError> where Decoder.Input == Data {
+                                                                                    decoder: Decoder) -> AnyPublisher<Item, SimCtl.Error> where Decoder.Input == Data {
         execute(arguments)
             .decode(type: Item.self, decoder: decoder)
-            .mapError({ error -> Command.CommandError in
+            .mapError({ error -> SimCtl.Error in
                 if error is DecodingError {
                     return .missingOutput
-                } else if let command = error as? Command.CommandError {
+                } else if let command = error as? SimCtl.Error {
                     return command
                 } else {
                     return .unknown(error)
                 }
             })
             .eraseToAnyPublisher()
->>>>>>> 2f185c0b
     }
 
     static func watchDeviceList() -> AnyPublisher<DeviceList, SimCtl.Error> {
@@ -113,7 +100,10 @@
         executeJSON(["list", "runtimes", "-j"])
     }
 
-<<<<<<< HEAD
+    static func listApplications(_ simulator: String) -> AnyPublisher<ApplicationsList, SimCtl.Error> {
+        executePropertyList(["listapps", simulator, "-j"])
+    }
+
     static func boot(_ simulator: String) {
         execute(["boot", simulator]) { _ in }
     }
@@ -222,9 +212,5 @@
                 completion(url)
             }
         }
-=======
-    static func listApplications(deviceUDID: String) -> AnyPublisher<ApplicationsList, Command.CommandError> {
-        executePropertyList(["listapps", deviceUDID, "-j"])
->>>>>>> 2f185c0b
     }
 }