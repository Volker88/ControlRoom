//
//  AppView.swift
//  ControlRoom
//
//  Created by Paul Hudson on 12/02/2020.
//  Copyright © 2020 Paul Hudson. All rights reserved.
//

import SwiftUI

/// Controls features relating to one specific app.
struct AppView: View {
    var simulator: Simulator
    var applications: [Application]

    /// The selected application we want to manipulate.
    @State private var selectedApplication: Application = .default

    /// If true shows also system apps
    @State private var shouldDisplaySystemApps = UserDefaults.standard.bool(forKey: Defaults.shouldDisplaySystemApps)

    /// The current permission option the user has selected to grant, reset, or revoke.
    @State private var resetPermission = "All"

    /// The URL to open inside the device.
    @State private var url: String = UserDefaults.standard.string(forKey: Defaults.appURL) ?? ""

    /// Push message JSON to be sent to the app.
    @State private var pushPayload = UserDefaults.standard.string(forKey: Defaults.pushPayload) ?? """
    {
        "aps": {
            "alert": {
                "body": "Hello, World!",
                "title": "From Control Room"
            }
        }
    }
    """

    /// All permission options supported by the simulator.
    let resetPermissions = [
        "All",
        "Calendar",
        "Contacts",
        "Location",
        "Microphone",
        "Motion",
        "Photos",
        "Reminders",
        "Siri"
    ]

    init(simulator: Simulator, applications: [Application]) {
        self.simulator = simulator
        self.applications = applications
        loadStoredSettings()
    }

    var body: some View {
        Form {
            Section {
                HStack {
                    VStack(alignment: .trailing) {
                        Picker("Application:", selection: $selectedApplication.onChange(storeBundleIdentifier)) {
                            ForEach(applications.filter({ $0.type == .user || shouldDisplaySystemApps }), id: \.self) { application in
                                Text(application.bundleIdentifier)
                            }
                        }
                        .pickerStyle(PopUpButtonPickerStyle())
                        HStack {
                            Toggle("Show system apps", isOn: $shouldDisplaySystemApps.onChange(storeShouldShouldShowSystemApps))
                            Button("Show Container", action: showContainer)
                            Button("Uninstall App", action: uninstallApp)
                        }
                    }
                    AppSummaryView(application: selectedApplication)
                }
            }

            FormSpacer()

            Section {
                HStack {
                    Picker("Permissions:", selection: $resetPermission) {
                        ForEach(resetPermissions, id: \.self) {
                            Text($0)
                        }
                    }

                    Button("Grant", action: grantPrivacy)
                    Button("Revoke", action: revokePrivacy)
                    Button("Reset", action: resetPrivacy)
                }

                HStack {
                    TextField("URL to open", text: $url, onCommit: saveAppURL)
                    Button("Open URL", action: openURL)
                }
            }

            FormSpacer()

            VStack {
                TextView(text: $pushPayload)
                    .frame(minHeight: 150, maxHeight: .infinity)

                HStack {
                    Spacer()
                    Button("Send Push Notification", action: sendPushNotification)
                }
            }

            Spacer()

        }
        .tabItem {
            Text("App")
        }
        .padding()
    }

    /// Reveals the app's container directory in Finder,
    func showContainer() {
<<<<<<< HEAD
        SimCtl.getAppContainer(simulator.udid, appID: bundleID) { url in
            // We can't just "open" the app bundle URL, because
            // macOS will attempt to execute the binary.
            // So, instead we ask macOS to show the Info.plist file,
            // which will be just inside the app bundle.
            if let infoPlist = url?.appendingPathComponent("Info.plist") {
                NSWorkspace.shared.activateFileViewerSelecting([infoPlist])
=======
        Command.simctl("get_app_container", self.simulator.udid, self.selectedApplication.bundleIdentifier) { result in
            if let data = try? result.get() {
                // We can't just "open" the app bundle URL, because
                // macOS will attempt to execute the binary.
                // So, instead we ask macOS to show the Info.plist file,
                // which will be just inside the app bundle.
                if let path = String(data: data, encoding: .utf8)?.trimmingCharacters(in: .whitespacesAndNewlines) {
                    let url = URL(fileURLWithPath: path).appendingPathComponent("Info.plist")
                    NSWorkspace.shared.activateFileViewerSelecting([url])
                }
>>>>>>> 2f185c0b
            }
        }
    }

    /// Sends a JSON string to the device as push notification,
    func sendPushNotification() {
        // save their message for next time
        UserDefaults.standard.set(self.pushPayload, forKey: Defaults.pushPayload)
<<<<<<< HEAD
        SimCtl.sendPushNotification(simulator.udid, appID: bundleID, jsonPayload: pushPayload)
=======

        // write the current JSON to a temporary file
        let tempDirectory = URL(fileURLWithPath: NSTemporaryDirectory())
        let fileURL = tempDirectory.appendingPathComponent("cr_push.json")

        do {
            try self.pushPayload.write(to: fileURL, atomically: true, encoding: .utf8)
            Command.simctl("push", self.simulator.udid, self.selectedApplication.bundleIdentifier, fileURL.path)
        } catch {
            print("Write error for URL: \(fileURL)")
        }
>>>>>>> 2f185c0b
    }

    /// Removes the identified app from the device.
    func uninstallApp() {
<<<<<<< HEAD
        SimCtl.uninstall(simulator.udid, appID: bundleID)
=======
        Command.simctl("uninstall", self.simulator.udid, self.selectedApplication.bundleIdentifier)
>>>>>>> 2f185c0b
    }

    /// Wrtes the user's URL to UserDefaults.
    func saveAppURL() {
        UserDefaults.standard.set(self.url, forKey: Defaults.appURL)
    }

    /// Opens a URL in the appropriate device app.
    func openURL() {
        saveAppURL()
        SimCtl.openURL(simulator.udid, URL: url)
    }

    /// Grants some type of permission to the app.
    func grantPrivacy() {
<<<<<<< HEAD
        SimCtl.grantPermission(simulator.udid, appID: bundleID, permission: resetPermission)
=======
        Command.simctl("privacy", self.simulator.udid, "grant", self.resetPermission.lowercased(), self.selectedApplication.bundleIdentifier)
>>>>>>> 2f185c0b
    }

    /// Revokes some type of permission from the app.
    func revokePrivacy() {
<<<<<<< HEAD
        SimCtl.revokePermission(simulator.udid, appID: bundleID, permission: resetPermission)
=======
        Command.simctl("privacy", self.simulator.udid, "revoke", self.resetPermission.lowercased(), self.selectedApplication.bundleIdentifier)
>>>>>>> 2f185c0b
    }

    /// Resets some type of permission to the app, so it will be asked for again.
    func resetPrivacy() {
<<<<<<< HEAD
        SimCtl.resetPermission(simulator.udid, appID: bundleID, permission: resetPermission)
=======
        Command.simctl("privacy", self.simulator.udid, "reset", self.resetPermission.lowercased(), self.selectedApplication.bundleIdentifier)
    }

    private func storeShouldShouldShowSystemApps() {
        UserDefaults.standard.set(shouldDisplaySystemApps, forKey: Defaults.shouldDisplaySystemApps)
    }

    private func storeBundleIdentifier() {
        UserDefaults.standard.set(selectedApplication.bundleIdentifier, forKey: Defaults.bundleID)
    }

    private func loadStoredSettings() {
        selectedApplication = applications.first(where: { $0.bundleIdentifier == UserDefaults.standard.string(forKey: Defaults.bundleID) }) ?? .default
        shouldDisplaySystemApps = UserDefaults.standard.bool(forKey: Defaults.shouldDisplaySystemApps)
    }
}

private struct AppSummaryView: View {

    let application: Application

    var body: some View {
        HStack {
            application.imageURLs?.last
                .flatMap(NSImage.init)
                .flatMap(Image.init)?
                .resizable()
                .cornerRadius(5)
                .frame(width: 60, height: 60)
            VStack(alignment: .leading) {
                Text(application.displayName)
                    .font(.headline)
                Text(application.versionNumber)
                    .font(.caption)
                Text(application.buildNumber)
                    .font(.caption)
            }
        }
>>>>>>> 2f185c0b
    }
}

struct AppView_Previews: PreviewProvider {
    static var previews: some View {
        AppView(simulator: .example, applications: [])
    }
}<|MERGE_RESOLUTION|>--- conflicted
+++ resolved
@@ -121,26 +121,13 @@
 
     /// Reveals the app's container directory in Finder,
     func showContainer() {
-<<<<<<< HEAD
-        SimCtl.getAppContainer(simulator.udid, appID: bundleID) { url in
+        SimCtl.getAppContainer(simulator.udid, appID: selectedApplication.bundleIdentifier) { url in
             // We can't just "open" the app bundle URL, because
             // macOS will attempt to execute the binary.
             // So, instead we ask macOS to show the Info.plist file,
             // which will be just inside the app bundle.
             if let infoPlist = url?.appendingPathComponent("Info.plist") {
                 NSWorkspace.shared.activateFileViewerSelecting([infoPlist])
-=======
-        Command.simctl("get_app_container", self.simulator.udid, self.selectedApplication.bundleIdentifier) { result in
-            if let data = try? result.get() {
-                // We can't just "open" the app bundle URL, because
-                // macOS will attempt to execute the binary.
-                // So, instead we ask macOS to show the Info.plist file,
-                // which will be just inside the app bundle.
-                if let path = String(data: data, encoding: .utf8)?.trimmingCharacters(in: .whitespacesAndNewlines) {
-                    let url = URL(fileURLWithPath: path).appendingPathComponent("Info.plist")
-                    NSWorkspace.shared.activateFileViewerSelecting([url])
-                }
->>>>>>> 2f185c0b
             }
         }
     }
@@ -149,30 +136,12 @@
     func sendPushNotification() {
         // save their message for next time
         UserDefaults.standard.set(self.pushPayload, forKey: Defaults.pushPayload)
-<<<<<<< HEAD
-        SimCtl.sendPushNotification(simulator.udid, appID: bundleID, jsonPayload: pushPayload)
-=======
-
-        // write the current JSON to a temporary file
-        let tempDirectory = URL(fileURLWithPath: NSTemporaryDirectory())
-        let fileURL = tempDirectory.appendingPathComponent("cr_push.json")
-
-        do {
-            try self.pushPayload.write(to: fileURL, atomically: true, encoding: .utf8)
-            Command.simctl("push", self.simulator.udid, self.selectedApplication.bundleIdentifier, fileURL.path)
-        } catch {
-            print("Write error for URL: \(fileURL)")
-        }
->>>>>>> 2f185c0b
+        SimCtl.sendPushNotification(simulator.udid, appID: selectedApplication.bundleIdentifier, jsonPayload: pushPayload)
     }
 
     /// Removes the identified app from the device.
     func uninstallApp() {
-<<<<<<< HEAD
-        SimCtl.uninstall(simulator.udid, appID: bundleID)
-=======
-        Command.simctl("uninstall", self.simulator.udid, self.selectedApplication.bundleIdentifier)
->>>>>>> 2f185c0b
+        SimCtl.uninstall(simulator.udid, appID: selectedApplication.bundleIdentifier)
     }
 
     /// Wrtes the user's URL to UserDefaults.
@@ -188,28 +157,17 @@
 
     /// Grants some type of permission to the app.
     func grantPrivacy() {
-<<<<<<< HEAD
-        SimCtl.grantPermission(simulator.udid, appID: bundleID, permission: resetPermission)
-=======
-        Command.simctl("privacy", self.simulator.udid, "grant", self.resetPermission.lowercased(), self.selectedApplication.bundleIdentifier)
->>>>>>> 2f185c0b
+        SimCtl.grantPermission(simulator.udid, appID: selectedApplication.bundleIdentifier, permission: resetPermission)
     }
 
     /// Revokes some type of permission from the app.
     func revokePrivacy() {
-<<<<<<< HEAD
-        SimCtl.revokePermission(simulator.udid, appID: bundleID, permission: resetPermission)
-=======
-        Command.simctl("privacy", self.simulator.udid, "revoke", self.resetPermission.lowercased(), self.selectedApplication.bundleIdentifier)
->>>>>>> 2f185c0b
+        SimCtl.revokePermission(simulator.udid, appID: selectedApplication.bundleIdentifier, permission: resetPermission)
     }
 
     /// Resets some type of permission to the app, so it will be asked for again.
     func resetPrivacy() {
-<<<<<<< HEAD
-        SimCtl.resetPermission(simulator.udid, appID: bundleID, permission: resetPermission)
-=======
-        Command.simctl("privacy", self.simulator.udid, "reset", self.resetPermission.lowercased(), self.selectedApplication.bundleIdentifier)
+        SimCtl.resetPermission(simulator.udid, appID: selectedApplication.bundleIdentifier, permission: resetPermission)
     }
 
     private func storeShouldShouldShowSystemApps() {
@@ -247,7 +205,6 @@
                     .font(.caption)
             }
         }
->>>>>>> 2f185c0b
     }
 }
 
